--- conflicted
+++ resolved
@@ -301,32 +301,10 @@
         return *reinterpret_cast<T *>(&storage_);
     }
 
-<<<<<<< HEAD
     const T &value_ref() const noexcept
     {
         return *reinterpret_cast<const T *>(&storage_);
     }
-=======
-    /// <summary>
-    /// Returns true if neither this nor other have a value
-    /// or both have a value and those values are equal according to
-    /// their equality operator.
-    /// </summary>
-	bool operator==(const optional<T> &other) const
-	{
-		return has_value_ == other.has_value_
-			&& (!has_value_ || (has_value_ && value_ == other.value_));
-	}
-	
-    /// <summary>
-    /// Returns true if this is less to other
-    /// </summary>
-	bool operator<(const optional<T> &other) const
-	{
-		return has_value_ < other.has_value_
-			&& (!has_value_ || (has_value_ && value_ < other.value_));
-	}
->>>>>>> e05ce8fd
 
     bool has_value_;
     typename std::aligned_storage<sizeof(T), alignof(T)>::type storage_;
