--- conflicted
+++ resolved
@@ -104,16 +104,13 @@
         register_test(test_clear_cell);
         register_test(test_clear_row);
         register_test(test_set_title);
-<<<<<<< HEAD
         register_test(test_phonetics);
-=======
         register_test(test_insert_rows);
         register_test(test_insert_columns);
         register_test(test_delete_rows);
         register_test(test_delete_columns);
         register_test(test_insert_too_many);
         register_test(test_insert_delete_moves_merges);
->>>>>>> b1a2f6d0
     }
 
     void test_new_worksheet()
@@ -1270,7 +1267,6 @@
         xlnt_assert(ws2_title == ws2.title());
     }
 
-<<<<<<< HEAD
     void test_phonetics()
     {
         xlnt::workbook wb;
@@ -1292,7 +1288,8 @@
         xlnt_assert_equals(ws2.cell("A1").value<xlnt::rich_text>().phonetic_runs()[0].text, "シュウ ");
         xlnt_assert_equals(ws2.cell("B1").phonetics_visible(), true);
         xlnt_assert_equals(ws2.cell("C1").phonetics_visible(), false);
-=======
+    }
+
     void test_insert_rows()
     {
         xlnt::workbook wb;
@@ -1571,7 +1568,6 @@
             };
             xlnt_assert_equals(merged, expected);
         }
->>>>>>> b1a2f6d0
     }
 };
 static worksheet_test_suite x;