--- conflicted
+++ resolved
@@ -104,16 +104,13 @@
         register_test(test_clear_cell);
         register_test(test_clear_row);
         register_test(test_set_title);
-<<<<<<< HEAD
         register_test(test_set_title_unicode);
-=======
         register_test(test_insert_rows);
         register_test(test_insert_columns);
         register_test(test_delete_rows);
         register_test(test_delete_columns);
         register_test(test_insert_too_many);
         register_test(test_insert_delete_moves_merges);
->>>>>>> b1a2f6d0
     }
 
     void test_new_worksheet()
@@ -1270,7 +1267,6 @@
         xlnt_assert(ws2_title == ws2.title());
     }
 
-<<<<<<< HEAD
     void test_set_title_unicode()
     {
         xlnt::workbook wb;
@@ -1282,7 +1278,7 @@
         xlnt_assert_throws(ws.title(invalid_unicode),
                            xlnt::exception);
     }
-=======
+
     void test_insert_rows()
     {
         xlnt::workbook wb;
@@ -1562,6 +1558,5 @@
             xlnt_assert_equals(merged, expected);
         }
     }
->>>>>>> b1a2f6d0
 };
 static worksheet_test_suite x;