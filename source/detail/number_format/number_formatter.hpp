// Copyright (c) 2014-2018 Thomas Fussell
//
// Permission is hereby granted, free of charge, to any person obtaining a copy
// of this software and associated documentation files (the "Software"), to deal
// in the Software without restriction, including without limitation the rights
// to use, copy, modify, merge, publish, distribute, sublicense, and/or sell
// copies of the Software, and to permit persons to whom the Software is
// furnished to do so, subject to the following conditions:
//
// The above copyright notice and this permission notice shall be included in
// all copies or substantial portions of the Software.
//
// THE SOFTWARE IS PROVIDED "AS IS", WITHOUT WARRANTY OF ANY KIND, EXPRESS OR
// IMPLIED, INCLUDING BUT NOT LIMITED TO THE WARRANTIES OF MERCHANTABILITY,
// FITNESS FOR A PARTICULAR PURPOSE AND NONINFRINGEMENT. IN NO EVENT SHALL THE
// AUTHORS OR COPYRIGHT HOLDERS BE LIABLE FOR ANY CLAIM, DAMAGES OR OTHER
// LIABILITY, WHETHER IN AN ACTION OF CONTRACT, TORT OR OTHERWISE, WRISING FROM,
// OUT OF OR IN CONNECTION WITH THE SOFTWARE OR THE USE OR OTHER DEALINGS IN
// THE SOFTWARE
//
// @license: http://www.opensource.org/licenses/mit-license.php
// @author: see AUTHORS file

#pragma once

#include <string>
#include <unordered_map>
#include <vector>

#include <xlnt/utils/datetime.hpp>

namespace xlnt {
namespace detail {

enum class format_color
{
    black,
    blue,
    cyan,
    green,
    magenta,
    red,
    white,
    yellow,
    color1,
    color2,
    color3,
    color4,
    color5,
    color6,
    color7,
    color8,
    color9,
    color10,
    color11,
    color12,
    color13,
    color14,
    color15,
    color16,
    color17,
    color18,
    color19,
    color20,
    color21,
    color22,
    color23,
    color24,
    color25,
    color26,
    color27,
    color28,
    color29,
    color30,
    color31,
    color32,
    color33,
    color34,
    color35,
    color36,
    color37,
    color38,
    color39,
    color40,
    color41,
    color42,
    color43,
    color44,
    color45,
    color46,
    color47,
    color48,
    color49,
    color50,
    color51,
    color52,
    color53,
    color54,
    color55,
    color56
};

enum class format_locale
{
    arabic = 0x1,
    bulgarian = 0x2,
    catalan = 0x3,
    chinese_simplified = 0x4,
    chinese_simplified_legacy = 0x4,
    czech = 0x5,
    danish = 0x6,
    german = 0x7,
    greek = 0x8,
    english = 0x9,
    spanish = 0xA,
    finnish = 0xB,
    french = 0xC,
    hebrew = 0xD,
    hungarian = 0xE,
    icelandic = 0xF,
    italian = 0x10,
    japanese = 0x11,
    korean = 0x12,
    dutch = 0x13,
    norwegian = 0x14,
    polish = 0x15,
    portuguese = 0x16,
    romansh = 0x17,
    romanian = 0x18,
    russian = 0x19,
    croatian = 0x1A,
    slovak = 0x1B,
    albanian = 0x1C,
    swedish = 0x1D,
    thai = 0x1E,
    turkish = 0x1F,
    urdu = 0x20,
    indonesian = 0x21,
    ukrainian = 0x22,
    belarusian = 0x23,
    slovenian = 0x24,
    estonian = 0x25,
    latvian = 0x26,
    lithuanian = 0x27,
    tajik = 0x28,
    persian = 0x29,
    vietnamese = 0x2A,
    armenian = 0x2B,
    azerbaijani = 0x2C,
    basque = 0x2D,
    upper_sorbian = 0x2E,
    macedonian_fyrom = 0x2F,
    southern_sotho = 0x30,
    tsonga = 0x31,
    setswana = 0x32,
    venda = 0x33,
    isixhosa = 0x34,
    isizulu = 0x35,
    afrikaans = 0x36,
    georgian = 0x37,
    faroese = 0x38,
    hindi = 0x39,
    maltese = 0x3A,
    sami_northern = 0x3B,
    irish = 0x3C,
    yiddish = 0x3D,
    malay = 0x3E,
    kazakh = 0x3F,
    kyrgyz = 0x40,
    kiswahili = 0x41,
    turkmen = 0x42,
    uzbek = 0x43,
    tatar = 0x44,
    bangla = 0x45,
    punjabi = 0x46,
    gujarati = 0x47,
    odia = 0x48,
    tamil = 0x49,
    telugu = 0x4A,
    kannada = 0x4B,
    malayalam = 0x4C,
    assamese = 0x4D,
    marathi = 0x4E,
    sanskrit = 0x4F,
    mongolian = 0x50,
    tibetan = 0x51,
    welsh = 0x52,
    khmer = 0x53,
    lao = 0x54,
    burmese = 0x55,
    galician = 0x56,
    konkani = 0x57,
    manipuri = 0x58,
    sindhi = 0x59,
    syriac = 0x5A,
    sinhala = 0x5B,
    cherokee = 0x5C,
    inuktitut = 0x5D,
    amharic = 0x5E,
    tamazight = 0x5F,
    kashmiri = 0x60,
    nepali = 0x61,
    frisian = 0x62,
    pashto = 0x63,
    filipino = 0x64,
    divehi = 0x65,
    edo = 0x66,
    fulah = 0x67,
    hausa = 0x68,
    ibibio = 0x69,
    yoruba = 0x6A,
    quechua = 0x6B,
    sesotho_sa_leboa = 0x6C,
    bashkir = 0x6D,
    luxembourgish = 0x6E,
    greenlandic = 0x6F,
    igbo = 0x70,
    kanuri = 0x71,
    oromo = 0x72,
    tigrinya = 0x73,
    guarani = 0x74,
    hawaiian = 0x75,
    latin = 0x76,
    somali = 0x77,
    yi = 0x78,
    papiamento = 0x79,
    mapudungun = 0x7A,
    mohawk = 0x7C,
    breton = 0x7E,
    invariant_language_invariant_country = 0x7F,
    uyghur = 0x80,
    maori = 0x81,
    occitan = 0x82,
    corsican = 0x83,
    alsatian = 0x84,
    sakha = 0x85,
    kiche = 0x86,
    kinyarwanda = 0x87,
    wolof = 0x88,
    dari = 0x8C,
    scottish_gaelic = 0x91,
    central_kurdish = 0x92,
    arabic_saudi_arabia = 0x401,
    bulgarian_bulgaria = 0x402,
    catalan_catalan = 0x403,
    chinese_traditional_taiwan = 0x404,
    czech_czech_republic = 0x405,
    danish_denmark = 0x406,
    german_germany = 0x407,
    greek_greece = 0x408,
    english_united_states = 0x409,
    finnish_finland = 0x40B,
    french_france = 0x40C,
    hebrew_israel = 0x40D,
    hungarian_hungary = 0x40E,
    icelandic_iceland = 0x40F,
    italian_italy = 0x410,
    japanese_japan = 0x411,
    korean_korea = 0x412,
    dutch_netherlands = 0x413,
    norwegian_bokml_norway = 0x414,
    polish_poland = 0x415,
    portuguese_brazil = 0x416,
    romansh_switzerland = 0x417,
    romanian_romania = 0x418,
    russian_russia = 0x419,
    croatian_croatia = 0x41A,
    slovak_slovakia = 0x41B,
    albanian_albania = 0x41C,
    swedish_sweden = 0x41D,
    thai_thailand = 0x41E,
    turkish_turkey = 0x41F,
    urdu_islamic_republic_of_pakistan = 0x420,
    indonesian_indonesia = 0x421,
    ukrainian_ukraine = 0x422,
    belarusian_belarus = 0x423,
    slovenian_slovenia = 0x424,
    estonian_estonia = 0x425,
    latvian_latvia = 0x426,
    lithuanian_lithuania = 0x427,
    tajik_cyrillic_tajikistan = 0x428,
    persian_iran = 0x429,
    vietnamese_vietnam = 0x42A,
    armenian_armenia = 0x42B,
    azerbaijani_latin_azerbaijan = 0x42C,
    basque_basque = 0x42D,
    upper_sorbian_germany = 0x42E,
    macedonian_former_yugoslav_republic_of_macedonia = 0x42F,
    southern_sotho_south_africa = 0x430,
    tsonga_south_africa = 0x431,
    setswana_south_africa = 0x432,
    venda_south_africa = 0x433,
    isixhosa_south_africa = 0x434,
    isizulu_south_africa = 0x435,
    afrikaans_south_africa = 0x436,
    georgian_georgia = 0x437,
    faroese_faroe_islands = 0x438,
    hindi_india = 0x439,
    maltese_malta = 0x43A,
    sami_northern_norway = 0x43B,
    yiddish_world = 0x43D,
    malay_malaysia = 0x43E,
    kazakh_kazakhstan = 0x43F,
    kyrgyz_kyrgyzstan = 0x440,
    kiswahili_kenya = 0x441,
    turkmen_turkmenistan = 0x442,
    uzbek_latin_uzbekistan = 0x443,
    tatar_russia = 0x444,
    bangla_india = 0x445,
    punjabi_india = 0x446,
    gujarati_india = 0x447,
    odia_india = 0x448,
    tamil_india = 0x449,
    telugu_india = 0x44A,
    kannada_india = 0x44B,
    malayalam_india = 0x44C,
    assamese_india = 0x44D,
    marathi_india = 0x44E,
    sanskrit_india = 0x44F,
    mongolian_cyrillic_mongolia = 0x450,
    tibetan_prc = 0x451,
    welsh_united_kingdom = 0x452,
    khmer_cambodia = 0x453,
    lao_lao_p_d_r = 0x454,
    burmese_myanmar = 0x455,
    galician_galician = 0x456,
    konkani_india = 0x457,
    manipuri_india = 0x458,
    sindhi_devanagari_india = 0x459,
    syriac_syria = 0x45A,
    sinhala_sri_lanka = 0x45B,
    cherokee_cherokee = 0x45C,
    inuktitut_syllabics_canada = 0x45D,
    amharic_ethiopia = 0x45E,
    central_atlas_tamazight_arabic_morocco = 0x45F,
    kashmiri_perso_arabic = 0x460,
    nepali_nepal = 0x461,
    frisian_netherlands = 0x462,
    pashto_afghanistan = 0x463,
    filipino_philippines = 0x464,
    divehi_maldives = 0x465,
    edo_nigeria = 0x466,
    fulah_nigeria = 0x467,
    hausa_latin_nigeria = 0x468,
    ibibio_nigeria = 0x469,
    yoruba_nigeria = 0x46A,
    quechua_bolivia = 0x46B,
    sesotho_sa_leboa_south_africa = 0x46C,
    bashkir_russia = 0x46D,
    luxembourgish_luxembourg = 0x46E,
    greenlandic_greenland = 0x46F,
    igbo_nigeria = 0x470,
    kanuri_nigeria = 0x471,
    oromo_ethiopia = 0x472,
    tigrinya_ethiopia = 0x473,
    guarani_paraguay = 0x474,
<<<<<<< HEAD
    latin = 0x476,
    somali = 0x477,
    maori = 0x481,
    yakut = 0x485,
=======
    hawaiian_united_states = 0x475,
    latin_world = 0x476,
    somali_somalia = 0x477,
    yi_prc = 0x478,
    papiamento_caribbean = 0x479,
    mapudungun_chile = 0x47A,
    mohawk_mohawk = 0x47C,
    breton_france = 0x47E,
    uyghur_prc = 0x480,
    maori_new_zealand = 0x481,
    occitan_france = 0x482,
    corsican_france = 0x483,
    alsatian_france = 0x484,
    sakha_russia = 0x485,
    kiche_guatemala = 0x486,
    kinyarwanda_rwanda = 0x487,
    wolof_senegal = 0x488,
    dari_afghanistan = 0x48C,
    scottish_gaelic_united_kingdom = 0x491,
    central_kurdish_iraq = 0x492,
>>>>>>> df062657
    arabic_iraq = 0x801,
    valencian_spain = 0x803,
    chinese_simplified_prc = 0x804,
    german_switzerland = 0x807,
    english_united_kingdom = 0x809,
    spanish_mexico = 0x80A,
    french_belgium = 0x80C,
    italian_switzerland = 0x810,
    dutch_belgium = 0x813,
    norwegian_nynorsk_norway = 0x814,
    portuguese_portugal = 0x816,
    romanian_moldova = 0x818,
    russian_moldova = 0x819,
    swedish_finland = 0x81D,
    urdu_india = 0x820,
    azerbaijani_cyrillic_azerbaijan = 0x82C,
    lower_sorbian_germany = 0x82E,
    setswana_botswana = 0x832,
    sami_northern_sweden = 0x83B,
    irish_ireland = 0x83C,
    malay_brunei_darussalam = 0x83E,
    uzbek_cyrillic_uzbekistan = 0x843,
    bangla_bangladesh = 0x845,
    punjabi_islamic_republic_of_pakistan = 0x846,
    tamil_sri_lanka = 0x849,
    mongolian_traditional_mongolian_prc = 0x850,
    sindhi_islamic_republic_of_pakistan = 0x859,
    inuktitut_latin_canada = 0x85D,
    tamazight_latin_algeria = 0x85F,
    kashmiri_devanagari_india = 0x860,
    nepali_india = 0x861,
    fulah_latin_senegal = 0x867,
    quechua_ecuador = 0x86B,
    tigrinya_eritrea = 0x873,
    arabic_egypt = 0xC01,
    chinese_traditional_hong_kong_s_a_r = 0xC04,
    german_austria = 0xC07,
    english_australia = 0xC09,
    spanish_spain = 0xC0A,
    french_canada = 0xC0C,
    sami_northern_finland = 0xC3B,
    mongolian_traditional_mongolian_mongolia = 0xC50,
    dzongkha_bhutan = 0xC51,
    quechua_peru = 0xC6B,
    arabic_libya = 0x1001,
    chinese_simplified_singapore = 0x1004,
    german_luxembourg = 0x1007,
    english_canada = 0x1009,
    spanish_guatemala = 0x100A,
    french_switzerland = 0x100C,
    croatian_latin_bosnia_and_herzegovina = 0x101A,
    sami_lule_norway = 0x103B,
    central_atlas_tamazight_tifinagh_morocco = 0x105F,
    arabic_algeria = 0x1401,
    chinese_traditional_macao_s_a_r = 0x1404,
    german_liechtenstein = 0x1407,
    english_new_zealand = 0x1409,
    spanish_costa_rica = 0x140A,
    french_luxembourg = 0x140C,
    bosnian_latin_bosnia_and_herzegovina = 0x141A,
    sami_lule_sweden = 0x143B,
    arabic_morocco = 0x1801,
    english_ireland = 0x1809,
    spanish_panama = 0x180A,
    french_monaco = 0x180C,
    serbian_latin_bosnia_and_herzegovina = 0x181A,
    sami_southern_norway = 0x183B,
    arabic_tunisia = 0x1C01,
    english_south_africa = 0x1C09,
    spanish_dominican_republic = 0x1C0A,
    french_caribbean = 0x1C0C,
    serbian_cyrillic_bosnia_and_herzegovina = 0x1C1A,
    sami_southern_sweden = 0x1C3B,
    arabic_oman = 0x2001,
    english_jamaica = 0x2009,
    spanish_venezuela = 0x200A,
    french_reunion = 0x200C,
    bosnian_cyrillic_bosnia_and_herzegovina = 0x201A,
    sami_skolt_finland = 0x203B,
    arabic_yemen = 0x2401,
    english_caribbean = 0x2409,
    spanish_colombia = 0x240A,
    french_congo_drc = 0x240C,
    serbian_latin_serbia = 0x241A,
    sami_inari_finland = 0x243B,
    arabic_syria = 0x2801,
    english_belize = 0x2809,
    spanish_peru = 0x280A,
    french_senegal = 0x280C,
    serbian_cyrillic_serbia = 0x281A,
    arabic_jordan = 0x2C01,
    english_trinidad_and_tobago = 0x2C09,
    spanish_argentina = 0x2C0A,
    french_cameroon = 0x2C0C,
    serbian_latin_montenegro = 0x2C1A,
    arabic_lebanon = 0x3001,
    english_zimbabwe = 0x3009,
    spanish_ecuador = 0x300A,
    french_cote_divoire = 0x300C,
    serbian_cyrillic_montenegro = 0x301A,
    arabic_kuwait = 0x3401,
    english_philippines = 0x3409,
    spanish_chile = 0x340A,
    french_mali = 0x340C,
    arabic_u_a_e = 0x3801,
    english_indonesia = 0x3809,
    spanish_uruguay = 0x380A,
    french_morocco = 0x380C,
    arabic_bahrain = 0x3C01,
    english_hong_kong_sar = 0x3C09,
    spanish_paraguay = 0x3C0A,
    french_haiti = 0x3C0C,
    arabic_qatar = 0x4001,
    english_india = 0x4009,
    spanish_bolivia = 0x400A,
    english_malaysia = 0x4409,
    spanish_el_salvador = 0x440A,
    english_singapore = 0x4809,
    spanish_honduras = 0x480A,
    spanish_nicaragua = 0x4C0A,
    spanish_puerto_rico = 0x500A,
    spanish_united_states = 0x540A,
    spanish_latin_america = 0x580A,
    spanish_cuba = 0x5C0A,
    bosnian_cyrillic = 0x641A,
    bosnian_latin = 0x681A,
    serbian_cyrillic = 0x6C1A,
    serbian_latin = 0x701A,
    sami_inari = 0x703B,
    azerbaijani_cyrillic = 0x742C,
    sami_skolt = 0x743B,
    chinese = 0x7804,
    norwegian_nynorsk = 0x7814,
    bosnian = 0x781A,
    azerbaijani_latin = 0x782C,
    sami_southern = 0x783B,
    uzbek_cyrillic = 0x7843,
    mongolian_cyrillic = 0x7850,
    inuktitut_syllabics = 0x785D,
    tamazight_tifinagh = 0x785F,
    chinese_traditional = 0x7C04,
    chinese_traditional_legacy = 0x7C04,
    norwegian_bokml = 0x7C14,
    serbian = 0x7C1A,
    tajik_cyrillic = 0x7C28,
    lower_sorbian = 0x7C2E,
    sami_lule = 0x7C3B,
    uzbek_latin = 0x7C43,
    punjabi_arabic = 0x7C46,
    mongolian_traditional_mongolian = 0x7C50,
    sindhi_arabic = 0x7C59,
    inuktitut_latin = 0x7C5D,
    tamazight_latin = 0x7C5F,
    fulah_latin = 0x7C67,
    hausa_latin = 0x7C68,
    central_kurdish_arabic = 0x7C92
};

// TODO this really shouldn't be exported...
struct XLNT_API format_condition
{
    enum class condition_type
    {
        less_than,
        less_or_equal,
        equal,
        not_equal,
        greater_than,
        greater_or_equal
    } type = condition_type::not_equal;

    double value = 0.0;

    bool satisfied_by(double number) const;
};

struct format_placeholders
{
    enum class placeholders_type
    {
        general,
        text,
        integer_only,
        integer_part,
        fractional_part,
        fraction_integer,
        fraction_numerator,
        fraction_denominator,
        scientific_significand,
        scientific_exponent_plus,
        scientific_exponent_minus
    } type = placeholders_type::general;

    bool use_comma_separator = false;
    bool percentage = false;
    bool scientific = false;

    std::size_t num_zeros = 0; // 0
    std::size_t num_optionals = 0; // #
    std::size_t num_spaces = 0; // ?
    std::size_t thousands_scale = 0;
};

struct number_format_token
{
    enum class token_type
    {
        color,
        locale,
        condition,
        text,
        fill,
        space,
        number,
        datetime,
        end_section,
        end
    } type = token_type::end;

    std::string string;
};

struct template_part
{
    enum class template_type
    {
        text,
        fill,
        space,
        general,
        month_number,
        month_number_leading_zero,
        month_abbreviation,
        month_name,
        month_letter,
        day_number,
        day_number_leading_zero,
        day_abbreviation,
        day_name,
        year_short,
        year_long,
        hour,
        hour_leading_zero,
        minute,
        minute_leading_zero,
        second,
        second_fractional,
        second_leading_zero,
        second_leading_zero_fractional,
        am_pm,
        a_p,
        elapsed_hours,
        elapsed_minutes,
        elapsed_seconds
    } type = template_type::general;

    std::string string;
    format_placeholders placeholders;
};

struct format_code
{
    bool has_color = false;
    format_color color = format_color::black;
    bool has_locale = false;
    format_locale locale = format_locale::english_united_states;
    bool has_condition = false;
    format_condition condition;
    bool is_datetime = false;
    bool is_timedelta = false;
    bool twelve_hour = false;
    std::vector<template_part> parts;
};

class number_format_parser
{
public:
    number_format_parser(const std::string &format_string);
    const std::vector<format_code> &result() const;
    void reset(const std::string &format_string);
    void parse();

private:
    void finalize();
    void validate();

    number_format_token parse_next_token();

    format_placeholders parse_placeholders(const std::string &placeholders_string);
    format_color color_from_string(const std::string &color);
    std::pair<format_locale, std::string> locale_from_string(const std::string &locale_string);

    std::size_t position_ = 0;
    std::string format_string_;
    std::vector<format_code> codes_;
};

class XLNT_API number_formatter
{
public:
    number_formatter(const std::string &format_string, xlnt::calendar calendar);
    std::string format_number(double number);
    std::string format_text(const std::string &text);

private:
    std::string fill_placeholders(const format_placeholders &p, double number);
    std::string fill_fraction_placeholders(const format_placeholders &numerator,
        const format_placeholders &denominator, double number, bool improper);
    std::string fill_scientific_placeholders(const format_placeholders &integer_part,
        const format_placeholders &fractional_part, const format_placeholders &exponent_part,
        double number);
    std::string format_number(const format_code &format, double number);
    std::string format_text(const format_code &format, const std::string &text);

    number_format_parser parser_;
    std::vector<format_code> format_;
    xlnt::calendar calendar_;
};

} // namespace detail
} // namespace xlnt<|MERGE_RESOLUTION|>--- conflicted
+++ resolved
@@ -354,12 +354,6 @@
     oromo_ethiopia = 0x472,
     tigrinya_ethiopia = 0x473,
     guarani_paraguay = 0x474,
-<<<<<<< HEAD
-    latin = 0x476,
-    somali = 0x477,
-    maori = 0x481,
-    yakut = 0x485,
-=======
     hawaiian_united_states = 0x475,
     latin_world = 0x476,
     somali_somalia = 0x477,
@@ -380,7 +374,6 @@
     dari_afghanistan = 0x48C,
     scottish_gaelic_united_kingdom = 0x491,
     central_kurdish_iraq = 0x492,
->>>>>>> df062657
     arabic_iraq = 0x801,
     valencian_spain = 0x803,
     chinese_simplified_prc = 0x804,
